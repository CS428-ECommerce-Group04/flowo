--- conflicted
+++ resolved
@@ -23,17 +23,17 @@
 	DeleteProduct(id uint) error
 	GetProductsByFlowerType(flowerType string) ([]model.Product, error)
 	GetAllFlowerTypes() ([]model.FlowerType, error)
-<<<<<<< HEAD
+
 	GetAllProductsWithEffectivePrice() ([]dto.ProductResponse, error)
 	GetProductByIDWithEffectivePrice(id uint) (*dto.ProductResponse, error)
-=======
+
 	
 	// product search and filtering methods
 	SearchProducts(query *dto.ProductSearchQuery) (*model.ProductSearchResponse, error)
 	GetProductDetails(id uint) (*model.Product, error)
 	GetAllOccasions() ([]model.Occasion, error)
 	GetSearchFilters() (*model.FilterOptions, error)
->>>>>>> 8990b793
+
 }
 
 type service struct {
@@ -198,7 +198,6 @@
 	return flowerTypes, nil
 }
 
-<<<<<<< HEAD
 func ToProductResponse(p model.Product, effectivePrice float64) dto.ProductResponse {
 	return dto.ProductResponse{
 		ProductID:      p.ProductID,
@@ -216,44 +215,9 @@
 
 func (s *service) GetAllProductsWithEffectivePrice() ([]dto.ProductResponse, error) {
 	products, err := s.repo.GetAllProducts()
-=======
-// Enhanced methods for advanced search and filtering
-
-func (s *service) SearchProducts(query *dto.ProductSearchQuery) (*model.ProductSearchResponse, error) {
-	// Set defaults for pagination
-	if query.Page < 1 {
-		query.Page = 1
-	}
-	if query.Limit < 1 {
-		query.Limit = 20
-	}
-	if query.Limit > 100 {
-		query.Limit = 100
-	}
-
-	// Validate price range
-	if query.PriceMin != nil && query.PriceMax != nil && *query.PriceMin > *query.PriceMax {
-		return nil, errors.New("minimum price cannot be greater than maximum price")
-	}
-
-	// Validate status/condition
-	if query.Condition != "" && !s.isValidStatus(query.Condition) {
-		return nil, errors.New("invalid product condition")
-	}
-
-	// Validate sort option
-	if query.SortBy != "" && !s.isValidSortOption(query.SortBy) {
-		return nil, errors.New("invalid sort option")
-	}
-
-	// Search products
-	products, total, err := s.repo.SearchProducts(query)
->>>>>>> 8990b793
-	if err != nil {
-		return nil, err
-	}
-
-<<<<<<< HEAD
+  if err != nil {
+		return nil, err
+	}
 	var result []dto.ProductResponse
 	for _, p := range products {
 		price, err := s.pricingService.GetEffectivePriceCache(p, time.Now())
@@ -267,7 +231,7 @@
 
 func (s *service) GetProductByIDWithEffectivePrice(id uint) (*dto.ProductResponse, error) {
 	product, err := s.repo.GetProductByID(id)
-	if err != nil {
+  if err != nil {
 		return nil, err
 	}
 
@@ -278,7 +242,43 @@
 
 	response := ToProductResponse(*product, price)
 	return &response, nil
-=======
+}
+// Enhanced methods for advanced search and filtering
+
+func (s *service) SearchProducts(query *dto.ProductSearchQuery) (*model.ProductSearchResponse, error) {
+	// Set defaults for pagination
+	if query.Page < 1 {
+		query.Page = 1
+	}
+	if query.Limit < 1 {
+		query.Limit = 20
+	}
+	if query.Limit > 100 {
+		query.Limit = 100
+	}
+
+	// Validate price range
+	if query.PriceMin != nil && query.PriceMax != nil && *query.PriceMin > *query.PriceMax {
+		return nil, errors.New("minimum price cannot be greater than maximum price")
+	}
+
+	// Validate status/condition
+	if query.Condition != "" && !s.isValidStatus(query.Condition) {
+		return nil, errors.New("invalid product condition")
+	}
+
+	// Validate sort option
+	if query.SortBy != "" && !s.isValidSortOption(query.SortBy) {
+		return nil, errors.New("invalid sort option")
+	}
+
+	// Search products
+	products, total, err := s.repo.SearchProducts(query)
+	if err != nil {
+		return nil, err
+	}
+
+
 	// Build pagination info
 	pagination := s.buildPaginationInfo(query.Page, query.Limit, total)
 
@@ -319,6 +319,7 @@
 	if err != nil {
 		return nil, err
 	}
+
 
 	// Get occasions
 	occasions, err := s.repo.GetAllOccasions()
@@ -400,5 +401,4 @@
 		HasNext:    hasNext,
 		HasPrev:    hasPrev,
 	}
->>>>>>> 8990b793
 }