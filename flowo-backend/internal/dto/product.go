--- conflicted
+++ resolved
@@ -17,7 +17,7 @@
 	StockQuantity int `json:"stock_quantity" example:"100" binding:"required"`
 }
 
-<<<<<<< HEAD
+
 type ProductResponse struct {
 	ProductID      uint    `json:"product_id"`
 	Name           string  `json:"name"`
@@ -29,7 +29,7 @@
 	CreatedAt      string  `json:"created_at"`
 	UpdatedAt      string  `json:"updated_at"`
 	EffectivePrice float64 `json:"effective_price"`
-=======
+}
 // ProductSearchQuery represents query parameters for product search
 // @Description Product search and filter parameters
 type ProductSearchQuery struct {
@@ -87,5 +87,5 @@
 	AltText string `json:"alt_text" example:"Red Rose Bouquet"`
 	// Whether this is the primary image
 	IsPrimary bool `json:"is_primary" example:"true"`
->>>>>>> 8990b793
+
 }