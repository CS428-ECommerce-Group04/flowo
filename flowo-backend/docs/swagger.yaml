--- conflicted
+++ resolved
@@ -171,24 +171,6 @@
     required:
     - title
     type: object
-<<<<<<< HEAD
-  model.FilterOptions:
-    properties:
-      flower_types:
-        description: Available flower types
-        items:
-          $ref: '#/definitions/model.FlowerType'
-        type: array
-      occasions:
-        description: Available occasions
-        items:
-          $ref: '#/definitions/model.Occasion'
-        type: array
-      price_range:
-        allOf:
-        - $ref: '#/definitions/model.PriceRange'
-        description: Price range
-=======
   dto.UpdateCartItemRequest:
     properties:
       product_id:
@@ -202,14 +184,9 @@
     - product_id
     - quantity
     - user_id
->>>>>>> ddba506e
     type: object
   model.FlowerType:
     properties:
-      description:
-        description: Description of the flower type
-        example: Classic romantic flower
-        type: string
       flower_type_id:
         description: Unique identifier of the flower type
         example: 1
@@ -219,56 +196,6 @@
         example: Rose
         type: string
     type: object
-<<<<<<< HEAD
-  model.Occasion:
-    properties:
-      name:
-        description: Name of the occasion
-        example: Valentine's Day
-        type: string
-      occasion_id:
-        description: Unique identifier of the occasion
-        example: 1
-        type: integer
-    type: object
-  model.PaginationInfo:
-    properties:
-      has_next:
-        description: Whether there's a next page
-        example: true
-        type: boolean
-      has_prev:
-        description: Whether there's a previous page
-        example: false
-        type: boolean
-      limit:
-        description: Number of items per page
-        example: 20
-        type: integer
-      page:
-        description: Current page number
-        example: 1
-        type: integer
-      total:
-        description: Total number of items
-        example: 150
-        type: integer
-      total_pages:
-        description: Total number of pages
-        example: 8
-        type: integer
-    type: object
-  model.PriceRange:
-    properties:
-      max:
-        description: Maximum price in the catalog
-        example: 199.99
-        type: number
-      min:
-        description: Minimum price in the catalog
-        example: 5.99
-        type: number
-=======
   model.PricingRule:
     properties:
       adjustment_type:
@@ -299,14 +226,9 @@
         type: string
       valid_to:
         type: string
->>>>>>> ddba506e
     type: object
   model.Product:
     properties:
-      average_rating:
-        description: Average rating from reviews
-        example: 4.5
-        type: number
       base_price:
         description: Base price of the product
         example: 29.99
@@ -315,10 +237,6 @@
         description: Timestamp when the product was created
         example: "2024-03-15T08:00:00Z"
         type: string
-      current_price:
-        description: Current price (after applying dynamic pricing rules)
-        example: 25.49
-        type: number
       description:
         description: Description of the product
         example: A beautiful bouquet of red roses, perfect for any occasion.
@@ -327,30 +245,12 @@
         description: Flower type of the product (e.g., Rose, Tulip, Lily)
         example: Rose
         type: string
-      images:
-        description: Images associated with the product
-        items:
-          $ref: '#/definitions/model.ProductImage'
-        type: array
       name:
         description: Name of the product
         example: Red Rose Bouquet
         type: string
-      occasions:
-        description: Occasions this product is suitable for
-        items:
-          type: string
-        type: array
       product_id:
         description: Unique identifier of the product
-        example: 1
-        type: integer
-      review_count:
-        description: Total number of reviews
-        example: 23
-        type: integer
-      sales_rank:
-        description: Best-selling rank (for sorting)
         example: 1
         type: integer
       status:
@@ -369,45 +269,6 @@
         description: Timestamp when the product was last updated
         example: "2024-03-15T08:00:00Z"
         type: string
-    type: object
-  model.ProductImage:
-    properties:
-      alt_text:
-        description: Alt text for accessibility
-        example: Red Rose Bouquet
-        type: string
-      image_id:
-        description: Unique identifier of the image
-        example: 1
-        type: integer
-      image_url:
-        description: URL of the image
-        example: https://example.com/images/rose.jpg
-        type: string
-      is_primary:
-        description: Whether this is the primary image
-        example: true
-        type: boolean
-      product_id:
-        description: Product ID this image belongs to
-        example: 1
-        type: integer
-    type: object
-  model.ProductSearchResponse:
-    properties:
-      filters:
-        allOf:
-        - $ref: '#/definitions/model.FilterOptions'
-        description: Filter options available
-      pagination:
-        allOf:
-        - $ref: '#/definitions/model.PaginationInfo'
-        description: Pagination information
-      products:
-        description: List of products
-        items:
-          $ref: '#/definitions/model.Product'
-        type: array
     type: object
   model.Response:
     properties:
@@ -609,13 +470,6 @@
       summary: Get all flower types
       tags:
       - flower-types
-<<<<<<< HEAD
-  /api/v1/occasions:
-    get:
-      consumes:
-      - application/json
-      description: Get all available occasions for flower products
-=======
   /api/v1/pricing/rule:
     post:
       consumes:
@@ -628,38 +482,21 @@
         required: true
         schema:
           $ref: '#/definitions/dto.CreatePricingRuleRequest'
->>>>>>> ddba506e
-      produces:
-      - application/json
-      responses:
-        "200":
-          description: OK
-          schema:
-<<<<<<< HEAD
-            allOf:
-            - $ref: '#/definitions/model.Response'
-            - properties:
-                data:
-                  items:
-                    $ref: '#/definitions/model.Occasion'
-                  type: array
-              type: object
-=======
-            $ref: '#/definitions/model.Response'
-        "400":
-          description: Bad Request
-          schema:
-            $ref: '#/definitions/model.Response'
->>>>>>> ddba506e
-        "500":
-          description: Internal Server Error
-          schema:
-            $ref: '#/definitions/model.Response'
-<<<<<<< HEAD
-      summary: Get all occasions
-      tags:
-      - occasions
-=======
+      produces:
+      - application/json
+      responses:
+        "200":
+          description: OK
+          schema:
+            $ref: '#/definitions/model.Response'
+        "400":
+          description: Bad Request
+          schema:
+            $ref: '#/definitions/model.Response'
+        "500":
+          description: Internal Server Error
+          schema:
+            $ref: '#/definitions/model.Response'
       summary: Add new pricing rule
       tags:
       - pricing
@@ -757,7 +594,6 @@
       summary: Get all pricing rules
       tags:
       - pricing
->>>>>>> ddba506e
   /api/v1/product:
     post:
       consumes:
@@ -951,18 +787,6 @@
       summary: Get all products
       tags:
       - products
-<<<<<<< HEAD
-  /api/v1/products/{id}:
-    get:
-      consumes:
-      - application/json
-      description: Get comprehensive product details including images, occasions,
-        ratings, and sales data
-      parameters:
-      - description: Product ID
-        in: path
-        name: id
-=======
   /api/v1/products/{productID}/reviews:
     get:
       description: Retrieve reviews by product ID
@@ -970,141 +794,25 @@
       - description: Product ID
         in: path
         name: productID
->>>>>>> ddba506e
-        required: true
-        type: integer
-      produces:
-      - application/json
-      responses:
-        "200":
-          description: OK
-          schema:
-<<<<<<< HEAD
-            allOf:
-            - $ref: '#/definitions/model.Response'
-            - properties:
-                data:
-                  $ref: '#/definitions/model.Product'
-              type: object
-=======
+        required: true
+        type: integer
+      produces:
+      - application/json
+      responses:
+        "200":
+          description: OK
+          schema:
             items:
               $ref: '#/definitions/dto.ReviewResponse'
             type: array
->>>>>>> ddba506e
-        "400":
-          description: Bad Request
-          schema:
-            $ref: '#/definitions/model.Response'
-<<<<<<< HEAD
-        "404":
-          description: Not Found
-          schema:
-            $ref: '#/definitions/model.Response'
-=======
->>>>>>> ddba506e
-        "500":
-          description: Internal Server Error
-          schema:
-            $ref: '#/definitions/model.Response'
-<<<<<<< HEAD
-      summary: Get detailed product information
-      tags:
-      - products
-  /api/v1/products/filters:
-    get:
-      consumes:
-      - application/json
-      description: Get all available filter options for product search including flower
-        types, occasions, and price range
-      produces:
-      - application/json
-      responses:
-        "200":
-          description: OK
-          schema:
-            allOf:
-            - $ref: '#/definitions/model.Response'
-            - properties:
-                data:
-                  $ref: '#/definitions/model.FilterOptions'
-              type: object
-        "500":
-          description: Internal Server Error
-          schema:
-            $ref: '#/definitions/model.Response'
-      summary: Get available filter options
-      tags:
-      - products
-  /api/v1/products/search:
-    get:
-      consumes:
-      - application/json
-      description: Search and filter products by multiple criteria with pagination
-        and sorting
-      parameters:
-      - description: Search query for product name or description
-        in: query
-        name: query
-        type: string
-      - description: Filter by flower type
-        in: query
-        name: flower_type
-        type: string
-      - description: Filter by occasion
-        in: query
-        name: occasion
-        type: string
-      - description: Minimum price filter
-        in: query
-        name: price_min
-        type: number
-      - description: Maximum price filter
-        in: query
-        name: price_max
-        type: number
-      - description: Filter by product condition
-        enum:
-        - NewFlower
-        - OldFlower
-        - LowStock
-        in: query
-        name: condition
-        type: string
-      - description: Sort by option
-        enum:
-        - price_asc
-        - price_desc
-        - name_asc
-        - name_desc
-        - newest
-        - best_selling
-        in: query
-        name: sort_by
-        type: string
-      - description: 'Page number (default: 1)'
-        in: query
-        minimum: 1
-        name: page
-        type: integer
-      - description: 'Items per page (default: 20, max: 100)'
-        in: query
-        maximum: 100
-        minimum: 1
-        name: limit
-        type: integer
-      produces:
-      - application/json
-      responses:
-        "200":
-          description: OK
-          schema:
-            allOf:
-            - $ref: '#/definitions/model.Response'
-            - properties:
-                data:
-                  $ref: '#/definitions/model.ProductSearchResponse'
-              type: object
-=======
+        "400":
+          description: Bad Request
+          schema:
+            $ref: '#/definitions/model.Response'
+        "500":
+          description: Internal Server Error
+          schema:
+            $ref: '#/definitions/model.Response'
       summary: Get all reviews for a product
       tags:
       - reviews
@@ -1131,24 +839,17 @@
           description: Created
           schema:
             $ref: '#/definitions/model.Response'
->>>>>>> ddba506e
-        "400":
-          description: Bad Request
-          schema:
-            $ref: '#/definitions/model.Response'
-        "500":
-          description: Internal Server Error
-          schema:
-            $ref: '#/definitions/model.Response'
-<<<<<<< HEAD
-      summary: Search products with advanced filters
-      tags:
-      - products
-=======
+        "400":
+          description: Bad Request
+          schema:
+            $ref: '#/definitions/model.Response'
+        "500":
+          description: Internal Server Error
+          schema:
+            $ref: '#/definitions/model.Response'
       summary: Create review for a product
       tags:
       - reviews
->>>>>>> ddba506e
   /api/v1/todos:
     get:
       consumes:
