--- conflicted
+++ resolved
@@ -248,27 +248,16 @@
                 }
             }
         },
-<<<<<<< HEAD
-        "/api/v1/occasions": {
-            "get": {
-                "description": "Get all available occasions for flower products",
-=======
         "/api/v1/pricing/rule": {
             "post": {
                 "description": "Admin adds a new dynamic pricing rule",
->>>>>>> ddba506e
-                "consumes": [
-                    "application/json"
-                ],
-                "produces": [
-                    "application/json"
-                ],
-                "tags": [
-<<<<<<< HEAD
-                    "occasions"
-                ],
-                "summary": "Get all occasions",
-=======
+                "consumes": [
+                    "application/json"
+                ],
+                "produces": [
+                    "application/json"
+                ],
+                "tags": [
                     "pricing"
                 ],
                 "summary": "Add new pricing rule",
@@ -283,50 +272,28 @@
                         }
                     }
                 ],
->>>>>>> ddba506e
-                "responses": {
-                    "200": {
-                        "description": "OK",
-                        "schema": {
-<<<<<<< HEAD
-                            "allOf": [
-                                {
-                                    "$ref": "#/definitions/model.Response"
-                                },
-                                {
-                                    "type": "object",
-                                    "properties": {
-                                        "data": {
-                                            "type": "array",
-                                            "items": {
-                                                "$ref": "#/definitions/model.Occasion"
-                                            }
-                                        }
-                                    }
-                                }
-                            ]
-=======
-                            "$ref": "#/definitions/model.Response"
-                        }
-                    },
-                    "400": {
-                        "description": "Bad Request",
-                        "schema": {
-                            "$ref": "#/definitions/model.Response"
->>>>>>> ddba506e
-                        }
-                    },
-                    "500": {
-                        "description": "Internal Server Error",
-                        "schema": {
-                            "$ref": "#/definitions/model.Response"
-                        }
-                    }
-                }
-            }
-        },
-<<<<<<< HEAD
-=======
+                "responses": {
+                    "200": {
+                        "description": "OK",
+                        "schema": {
+                            "$ref": "#/definitions/model.Response"
+                        }
+                    },
+                    "400": {
+                        "description": "Bad Request",
+                        "schema": {
+                            "$ref": "#/definitions/model.Response"
+                        }
+                    },
+                    "500": {
+                        "description": "Internal Server Error",
+                        "schema": {
+                            "$ref": "#/definitions/model.Response"
+                        }
+                    }
+                }
+            }
+        },
         "/api/v1/pricing/rule/{id}": {
             "put": {
                 "description": "Update an existing pricing rule by ID",
@@ -469,7 +436,6 @@
                 }
             }
         },
->>>>>>> ddba506e
         "/api/v1/product": {
             "post": {
                 "description": "create new product",
@@ -780,138 +746,13 @@
                 }
             }
         },
-<<<<<<< HEAD
-        "/api/v1/products/filters": {
-            "get": {
-                "description": "Get all available filter options for product search including flower types, occasions, and price range",
-                "consumes": [
-                    "application/json"
-                ],
-=======
         "/api/v1/products/{productID}/reviews": {
             "get": {
                 "description": "Retrieve reviews by product ID",
->>>>>>> ddba506e
-                "produces": [
-                    "application/json"
-                ],
-                "tags": [
-<<<<<<< HEAD
-                    "products"
-                ],
-                "summary": "Get available filter options",
-                "responses": {
-                    "200": {
-                        "description": "OK",
-                        "schema": {
-                            "allOf": [
-                                {
-                                    "$ref": "#/definitions/model.Response"
-                                },
-                                {
-                                    "type": "object",
-                                    "properties": {
-                                        "data": {
-                                            "$ref": "#/definitions/model.FilterOptions"
-                                        }
-                                    }
-                                }
-                            ]
-                        }
-                    },
-                    "500": {
-                        "description": "Internal Server Error",
-                        "schema": {
-                            "$ref": "#/definitions/model.Response"
-                        }
-                    }
-                }
-            }
-        },
-        "/api/v1/products/search": {
-            "get": {
-                "description": "Search and filter products by multiple criteria with pagination and sorting",
-                "consumes": [
-                    "application/json"
-                ],
-                "produces": [
-                    "application/json"
-                ],
-                "tags": [
-                    "products"
-                ],
-                "summary": "Search products with advanced filters",
-                "parameters": [
-                    {
-                        "type": "string",
-                        "description": "Search query for product name or description",
-                        "name": "query",
-                        "in": "query"
-                    },
-                    {
-                        "type": "string",
-                        "description": "Filter by flower type",
-                        "name": "flower_type",
-                        "in": "query"
-                    },
-                    {
-                        "type": "string",
-                        "description": "Filter by occasion",
-                        "name": "occasion",
-                        "in": "query"
-                    },
-                    {
-                        "type": "number",
-                        "description": "Minimum price filter",
-                        "name": "price_min",
-                        "in": "query"
-                    },
-                    {
-                        "type": "number",
-                        "description": "Maximum price filter",
-                        "name": "price_max",
-                        "in": "query"
-                    },
-                    {
-                        "enum": [
-                            "NewFlower",
-                            "OldFlower",
-                            "LowStock"
-                        ],
-                        "type": "string",
-                        "description": "Filter by product condition",
-                        "name": "condition",
-                        "in": "query"
-                    },
-                    {
-                        "enum": [
-                            "price_asc",
-                            "price_desc",
-                            "name_asc",
-                            "name_desc",
-                            "newest",
-                            "best_selling"
-                        ],
-                        "type": "string",
-                        "description": "Sort by option",
-                        "name": "sort_by",
-                        "in": "query"
-                    },
-                    {
-                        "minimum": 1,
-                        "type": "integer",
-                        "description": "Page number (default: 1)",
-                        "name": "page",
-                        "in": "query"
-                    },
-                    {
-                        "maximum": 100,
-                        "minimum": 1,
-                        "type": "integer",
-                        "description": "Items per page (default: 20, max: 100)",
-                        "name": "limit",
-                        "in": "query"
-=======
+                "produces": [
+                    "application/json"
+                ],
+                "tags": [
                     "reviews"
                 ],
                 "summary": "Get all reviews for a product",
@@ -922,103 +763,48 @@
                         "name": "productID",
                         "in": "path",
                         "required": true
->>>>>>> ddba506e
-                    }
-                ],
-                "responses": {
-                    "200": {
-                        "description": "OK",
-                        "schema": {
-<<<<<<< HEAD
-                            "allOf": [
-                                {
-                                    "$ref": "#/definitions/model.Response"
-                                },
-                                {
-                                    "type": "object",
-                                    "properties": {
-                                        "data": {
-                                            "$ref": "#/definitions/model.ProductSearchResponse"
-                                        }
-                                    }
-                                }
-                            ]
-=======
+                    }
+                ],
+                "responses": {
+                    "200": {
+                        "description": "OK",
+                        "schema": {
                             "type": "array",
                             "items": {
                                 "$ref": "#/definitions/dto.ReviewResponse"
                             }
->>>>>>> ddba506e
-                        }
-                    },
-                    "400": {
-                        "description": "Bad Request",
-                        "schema": {
-                            "$ref": "#/definitions/model.Response"
-                        }
-                    },
-                    "500": {
-                        "description": "Internal Server Error",
-                        "schema": {
-                            "$ref": "#/definitions/model.Response"
-                        }
-                    }
-                }
-<<<<<<< HEAD
-            }
-        },
-        "/api/v1/products/{id}": {
-            "get": {
-                "description": "Get comprehensive product details including images, occasions, ratings, and sales data",
-=======
+                        }
+                    },
+                    "400": {
+                        "description": "Bad Request",
+                        "schema": {
+                            "$ref": "#/definitions/model.Response"
+                        }
+                    },
+                    "500": {
+                        "description": "Internal Server Error",
+                        "schema": {
+                            "$ref": "#/definitions/model.Response"
+                        }
+                    }
+                }
             },
             "post": {
                 "description": "Submit a review for a specific product",
->>>>>>> ddba506e
-                "consumes": [
-                    "application/json"
-                ],
-                "produces": [
-                    "application/json"
-                ],
-                "tags": [
-<<<<<<< HEAD
-                    "products"
-                ],
-                "summary": "Get detailed product information",
-=======
+                "consumes": [
+                    "application/json"
+                ],
+                "produces": [
+                    "application/json"
+                ],
+                "tags": [
                     "reviews"
                 ],
                 "summary": "Create review for a product",
->>>>>>> ddba506e
                 "parameters": [
                     {
                         "type": "integer",
                         "description": "Product ID",
-<<<<<<< HEAD
-                        "name": "id",
-                        "in": "path",
-                        "required": true
-                    }
-                ],
-                "responses": {
-                    "200": {
-                        "description": "OK",
-                        "schema": {
-                            "allOf": [
-                                {
-                                    "$ref": "#/definitions/model.Response"
-                                },
-                                {
-                                    "type": "object",
-                                    "properties": {
-                                        "data": {
-                                            "$ref": "#/definitions/model.Product"
-                                        }
-                                    }
-                                }
-                            ]
-=======
                         "name": "productID",
                         "in": "path",
                         "required": true
@@ -1038,24 +824,14 @@
                         "description": "Created",
                         "schema": {
                             "$ref": "#/definitions/model.Response"
->>>>>>> ddba506e
-                        }
-                    },
-                    "400": {
-                        "description": "Bad Request",
-                        "schema": {
-                            "$ref": "#/definitions/model.Response"
-                        }
-                    },
-<<<<<<< HEAD
-                    "404": {
-                        "description": "Not Found",
-                        "schema": {
-                            "$ref": "#/definitions/model.Response"
-                        }
-                    },
-=======
->>>>>>> ddba506e
+                        }
+                    },
+                    "400": {
+                        "description": "Bad Request",
+                        "schema": {
+                            "$ref": "#/definitions/model.Response"
+                        }
+                    },
                     "500": {
                         "description": "Internal Server Error",
                         "schema": {
@@ -1590,32 +1366,6 @@
                 }
             }
         },
-<<<<<<< HEAD
-        "model.FilterOptions": {
-            "type": "object",
-            "properties": {
-                "flower_types": {
-                    "description": "Available flower types",
-                    "type": "array",
-                    "items": {
-                        "$ref": "#/definitions/model.FlowerType"
-                    }
-                },
-                "occasions": {
-                    "description": "Available occasions",
-                    "type": "array",
-                    "items": {
-                        "$ref": "#/definitions/model.Occasion"
-                    }
-                },
-                "price_range": {
-                    "description": "Price range",
-                    "allOf": [
-                        {
-                            "$ref": "#/definitions/model.PriceRange"
-                        }
-                    ]
-=======
         "dto.UpdateCartItemRequest": {
             "type": "object",
             "required": [
@@ -1633,18 +1383,12 @@
                 },
                 "user_id": {
                     "type": "integer"
->>>>>>> ddba506e
                 }
             }
         },
         "model.FlowerType": {
             "type": "object",
             "properties": {
-                "description": {
-                    "description": "Description of the flower type",
-                    "type": "string",
-                    "example": "Classic romantic flower"
-                },
                 "flower_type_id": {
                     "description": "Unique identifier of the flower type",
                     "type": "integer",
@@ -1657,70 +1401,6 @@
                 }
             }
         },
-<<<<<<< HEAD
-        "model.Occasion": {
-            "type": "object",
-            "properties": {
-                "name": {
-                    "description": "Name of the occasion",
-                    "type": "string",
-                    "example": "Valentine's Day"
-                },
-                "occasion_id": {
-                    "description": "Unique identifier of the occasion",
-                    "type": "integer",
-                    "example": 1
-                }
-            }
-        },
-        "model.PaginationInfo": {
-            "type": "object",
-            "properties": {
-                "has_next": {
-                    "description": "Whether there's a next page",
-                    "type": "boolean",
-                    "example": true
-                },
-                "has_prev": {
-                    "description": "Whether there's a previous page",
-                    "type": "boolean",
-                    "example": false
-                },
-                "limit": {
-                    "description": "Number of items per page",
-                    "type": "integer",
-                    "example": 20
-                },
-                "page": {
-                    "description": "Current page number",
-                    "type": "integer",
-                    "example": 1
-                },
-                "total": {
-                    "description": "Total number of items",
-                    "type": "integer",
-                    "example": 150
-                },
-                "total_pages": {
-                    "description": "Total number of pages",
-                    "type": "integer",
-                    "example": 8
-                }
-            }
-        },
-        "model.PriceRange": {
-            "type": "object",
-            "properties": {
-                "max": {
-                    "description": "Maximum price in the catalog",
-                    "type": "number",
-                    "example": 199.99
-                },
-                "min": {
-                    "description": "Minimum price in the catalog",
-                    "type": "number",
-                    "example": 5.99
-=======
         "model.PricingRule": {
             "type": "object",
             "properties": {
@@ -1765,18 +1445,12 @@
                 },
                 "valid_to": {
                     "type": "string"
->>>>>>> ddba506e
                 }
             }
         },
         "model.Product": {
             "type": "object",
             "properties": {
-                "average_rating": {
-                    "description": "Average rating from reviews",
-                    "type": "number",
-                    "example": 4.5
-                },
                 "base_price": {
                     "description": "Base price of the product",
                     "type": "number",
@@ -1787,11 +1461,6 @@
                     "type": "string",
                     "example": "2024-03-15T08:00:00Z"
                 },
-                "current_price": {
-                    "description": "Current price (after applying dynamic pricing rules)",
-                    "type": "number",
-                    "example": 25.49
-                },
                 "description": {
                     "description": "Description of the product",
                     "type": "string",
@@ -1802,37 +1471,13 @@
                     "type": "string",
                     "example": "Rose"
                 },
-                "images": {
-                    "description": "Images associated with the product",
-                    "type": "array",
-                    "items": {
-                        "$ref": "#/definitions/model.ProductImage"
-                    }
-                },
                 "name": {
                     "description": "Name of the product",
                     "type": "string",
                     "example": "Red Rose Bouquet"
                 },
-                "occasions": {
-                    "description": "Occasions this product is suitable for",
-                    "type": "array",
-                    "items": {
-                        "type": "string"
-                    }
-                },
                 "product_id": {
                     "description": "Unique identifier of the product",
-                    "type": "integer",
-                    "example": 1
-                },
-                "review_count": {
-                    "description": "Total number of reviews",
-                    "type": "integer",
-                    "example": 23
-                },
-                "sales_rank": {
-                    "description": "Best-selling rank (for sorting)",
                     "type": "integer",
                     "example": 1
                 },
@@ -1855,64 +1500,6 @@
                     "description": "Timestamp when the product was last updated",
                     "type": "string",
                     "example": "2024-03-15T08:00:00Z"
-                }
-            }
-        },
-        "model.ProductImage": {
-            "type": "object",
-            "properties": {
-                "alt_text": {
-                    "description": "Alt text for accessibility",
-                    "type": "string",
-                    "example": "Red Rose Bouquet"
-                },
-                "image_id": {
-                    "description": "Unique identifier of the image",
-                    "type": "integer",
-                    "example": 1
-                },
-                "image_url": {
-                    "description": "URL of the image",
-                    "type": "string",
-                    "example": "https://example.com/images/rose.jpg"
-                },
-                "is_primary": {
-                    "description": "Whether this is the primary image",
-                    "type": "boolean",
-                    "example": true
-                },
-                "product_id": {
-                    "description": "Product ID this image belongs to",
-                    "type": "integer",
-                    "example": 1
-                }
-            }
-        },
-        "model.ProductSearchResponse": {
-            "type": "object",
-            "properties": {
-                "filters": {
-                    "description": "Filter options available",
-                    "allOf": [
-                        {
-                            "$ref": "#/definitions/model.FilterOptions"
-                        }
-                    ]
-                },
-                "pagination": {
-                    "description": "Pagination information",
-                    "allOf": [
-                        {
-                            "$ref": "#/definitions/model.PaginationInfo"
-                        }
-                    ]
-                },
-                "products": {
-                    "description": "List of products",
-                    "type": "array",
-                    "items": {
-                        "$ref": "#/definitions/model.Product"
-                    }
                 }
             }
         },
