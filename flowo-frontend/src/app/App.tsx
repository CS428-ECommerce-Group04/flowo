import { BrowserRouter, Routes, Route,Navigate } from "react-router-dom";
import { AuthProvider } from "@/contexts/AuthContext";
import Header from "@/components/layout/Header";
import Landing from "@/app/routes/Landing";
import Shop from "@/app/routes/Shop";
import Cart from "@/app/routes/Cart";
import ProductDetail from "@/app/routes/ProductDetail";
import Checkout from "@/app/routes/Checkout";
import LearnMore from "@/app/routes/LearnMore";
import Login from "@/app/routes/Login";
import Register from "@/app/routes/Register";
import ForgotPassword from "@/app/routes/ForgotPassword";
import ChatWidget from "@/components/chat/ChatWidget";
import OrderTracking from "./routes/OrderTracking";
import OrderDetails from "./routes/OrderDetails";

import AdminLayout from "@/admin/AdminLayout";
import AdminDashboard from "@/admin/pages/Dashboard";
import AdminSettings from "@/admin/pages/Settings";
import AdminMessages from "@/admin/pages/Messages";
import AdminSupport from "@/admin/pages/Support";
import AdminBilling from "@/admin/pages/Billing";
import AdminReports from "@/admin/pages/Reports";
import AdminAnalytics from "@/admin/pages/Analytics";
import AdminProductsTable from "@/admin/ProductCategories";
export default function App() {
  return (
    <BrowserRouter>
      <AuthProvider>
        <Routes>
          {/* auth */}
          <Route path="/login" element={<Login />} />
          <Route path="/register" element={<Register />} />
          <Route path="/forgot-password" element={<ForgotPassword />} />

<<<<<<< HEAD
          <Route path="/*" element={
            <>
              <Header />
              <Routes>
                <Route path="/" element={<Landing />} />
                <Route path="/shop" element={<Shop />} />
                <Route path="/cart" element={<Cart />} />
                <Route path="/checkout" element={<Checkout />} />
                <Route path="/learn-more" element={<LearnMore />} />
                <Route path="/products/:slug" element={<ProductDetail />} />
                <Route path="/dashboard" element={<div className="p-8">Dashboard Page</div>} />
                <Route path="/messages" element={<div className="p-8">Messages Page</div>} />
                <Route path="/settings" element={<div className="p-8">Settings Page</div>} />
                <Route path="/support" element={<div className="p-8">Help & Support Page</div>} />
                <Route path="/billing" element={<div className="p-8">Billing Page</div>} />
                <Route path="/reports" element={<div className="p-8">Reports Page</div>} />
                <Route path="/analytics" element={<div className="p-8">Analytics Page</div>} />
                <Route path="/order-tracking" element={<OrderTracking />} />
                <Route path="/order-tracking/:orderId" element={<OrderDetails />} />
              </Routes>
              <ChatWidget />
            </>
          } />
=======
          {/* admin */}
          <Route path="/admin" element={<AdminLayout />}>
            <Route index element={<AdminDashboard />} />
            <Route path="products" element={<AdminProductsTable />} /> {/* NEW */}
            <Route path="categories" element={<AdminProductsTable />} />
            <Route path="settings" element={<AdminSettings />} />
            <Route path="messages" element={<AdminMessages />} />
            <Route path="support" element={<AdminSupport />} />
            <Route path="billing" element={<AdminBilling />} />
            <Route path="reports" element={<AdminReports />} />
            <Route path="analytics" element={<AdminAnalytics />} />
          </Route>

          {/* shorthand redirects */}
          <Route path="/dashboard" element={<Navigate to="/admin" replace />} />
          <Route path="/settings"  element={<Navigate to="/admin/settings" replace />} />

          {/* public site */}
          <Route
            path="/*"
            element={
              <>
                <Header />
                <Routes>
                  <Route path="/" element={<Landing />} />
                  <Route path="/shop" element={<Shop />} />
                  <Route path="/cart" element={<Cart />} />
                  <Route path="/checkout" element={<Checkout />} />
                  <Route path="/learn-more" element={<LearnMore />} />
                  <Route path="/products/:slug" element={<ProductDetail />} />
                  <Route path="/track" element={<TrackOrder />} />
                  <Route path="/orders/:id" element={<OrderTrackingDetail />} />
                </Routes>
                <ChatWidget />
              </>
            }
          />
>>>>>>> 09392dd4
        </Routes>
      </AuthProvider>
    </BrowserRouter>
  );
}<|MERGE_RESOLUTION|>--- conflicted
+++ resolved
@@ -33,7 +33,6 @@
           <Route path="/register" element={<Register />} />
           <Route path="/forgot-password" element={<ForgotPassword />} />
 
-<<<<<<< HEAD
           <Route path="/*" element={
             <>
               <Header />
@@ -57,7 +56,6 @@
               <ChatWidget />
             </>
           } />
-=======
           {/* admin */}
           <Route path="/admin" element={<AdminLayout />}>
             <Route index element={<AdminDashboard />} />
@@ -95,7 +93,6 @@
               </>
             }
           />
->>>>>>> 09392dd4
         </Routes>
       </AuthProvider>
     </BrowserRouter>
