import { BrowserRouter, Routes, Route,Navigate } from "react-router-dom";
import { AuthProvider } from "@/contexts/AuthContext";
import Header from "@/components/layout/Header";
import Landing from "@/app/routes/Landing";
import Shop from "@/app/routes/Shop";
import Cart from "@/app/routes/Cart";
import ProductDetail from "@/app/routes/ProductDetail";
import Checkout from "@/app/routes/Checkout";
import LearnMore from "@/app/routes/LearnMore";
import Login from "@/app/routes/Login";
import Register from "@/app/routes/Register";
import ForgotPassword from "@/app/routes/ForgotPassword";
import ChatWidget from "@/components/chat/ChatWidget";
import OrderTracking from "./routes/OrderTracking";
import OrderDetails from "./routes/OrderDetails";

import AdminLayout from "@/admin/AdminLayout";
import AdminDashboard from "@/admin/pages/Dashboard";
import AdminSettings from "@/admin/pages/Settings";
import AdminMessages from "@/admin/pages/Messages";
import AdminSupport from "@/admin/pages/Support";
import AdminBilling from "@/admin/pages/Billing";
import AdminReports from "@/admin/pages/Reports";
import AdminAnalytics from "@/admin/pages/Analytics";
import AdminProductsTable from "@/admin/ProductCategories";
export default function App() {
  return (
    <BrowserRouter>
      <AuthProvider>
        <Routes>
          {/* auth */}
          <Route path="/login" element={<Login />} />
          <Route path="/register" element={<Register />} />
          <Route path="/forgot-password" element={<ForgotPassword />} />

<<<<<<< HEAD
          <Route path="/*" element={
            <>
              <Header />
              <Routes>
                <Route path="/" element={<Landing />} />
                <Route path="/shop" element={<Shop />} />
                <Route path="/cart" element={<Cart />} />
                <Route path="/checkout" element={<Checkout />} />
                <Route path="/learn-more" element={<LearnMore />} />
                <Route path="/products/:slug" element={<ProductDetail />} />
                <Route path="/dashboard" element={<div className="p-8">Dashboard Page</div>} />
                <Route path="/messages" element={<div className="p-8">Messages Page</div>} />
                <Route path="/settings" element={<div className="p-8">Settings Page</div>} />
                <Route path="/support" element={<div className="p-8">Help & Support Page</div>} />
                <Route path="/billing" element={<div className="p-8">Billing Page</div>} />
                <Route path="/reports" element={<div className="p-8">Reports Page</div>} />
                <Route path="/analytics" element={<div className="p-8">Analytics Page</div>} />
                <Route path="/order-tracking" element={<OrderTracking />} />
                <Route path="/order-tracking/:orderId" element={<OrderDetails />} />
              </Routes>
              <ChatWidget />
            </>
          } />
=======
          {/* admin */}
          <Route path="/admin" element={<AdminLayout />}>
            <Route index element={<AdminDashboard />} />
            <Route path="products" element={<AdminProductsTable />} /> {/* NEW */}
            <Route path="categories" element={<AdminProductsTable />} />
            <Route path="settings" element={<AdminSettings />} />
            <Route path="messages" element={<AdminMessages />} />
            <Route path="support" element={<AdminSupport />} />
            <Route path="billing" element={<AdminBilling />} />
            <Route path="reports" element={<AdminReports />} />
            <Route path="analytics" element={<AdminAnalytics />} />
          </Route>

          {/* shorthand redirects */}
          <Route path="/dashboard" element={<Navigate to="/admin" replace />} />
          <Route path="/settings"  element={<Navigate to="/admin/settings" replace />} />

          {/* public site */}
          <Route
            path="/*"
            element={
              <>
                <Header />
                <Routes>
                  <Route path="/" element={<Landing />} />
                  <Route path="/shop" element={<Shop />} />
                  <Route path="/cart" element={<Cart />} />
                  <Route path="/checkout" element={<Checkout />} />
                  <Route path="/learn-more" element={<LearnMore />} />
                  <Route path="/products/:slug" element={<ProductDetail />} />
                  <Route path="/track" element={<TrackOrder />} />
                  <Route path="/orders/:id" element={<OrderTrackingDetail />} />
                </Routes>
                <ChatWidget />
              </>
            }
          />
>>>>>>> 09392dd4
        </Routes>
      </AuthProvider>
    </BrowserRouter>
  );
}<|MERGE_RESOLUTION|>--- conflicted
+++ resolved
@@ -33,7 +33,6 @@
           <Route path="/register" element={<Register />} />
           <Route path="/forgot-password" element={<ForgotPassword />} />
 
-<<<<<<< HEAD
           <Route path="/*" element={
             <>
               <Header />
@@ -57,8 +56,7 @@
               <ChatWidget />
             </>
           } />
-=======
-          {/* admin */}
+        
           <Route path="/admin" element={<AdminLayout />}>
             <Route index element={<AdminDashboard />} />
             <Route path="products" element={<AdminProductsTable />} /> {/* NEW */}
@@ -74,28 +72,7 @@
           {/* shorthand redirects */}
           <Route path="/dashboard" element={<Navigate to="/admin" replace />} />
           <Route path="/settings"  element={<Navigate to="/admin/settings" replace />} />
-
-          {/* public site */}
-          <Route
-            path="/*"
-            element={
-              <>
-                <Header />
-                <Routes>
-                  <Route path="/" element={<Landing />} />
-                  <Route path="/shop" element={<Shop />} />
-                  <Route path="/cart" element={<Cart />} />
-                  <Route path="/checkout" element={<Checkout />} />
-                  <Route path="/learn-more" element={<LearnMore />} />
-                  <Route path="/products/:slug" element={<ProductDetail />} />
-                  <Route path="/track" element={<TrackOrder />} />
-                  <Route path="/orders/:id" element={<OrderTrackingDetail />} />
-                </Routes>
-                <ChatWidget />
-              </>
-            }
-          />
->>>>>>> 09392dd4
+          
         </Routes>
       </AuthProvider>
     </BrowserRouter>
