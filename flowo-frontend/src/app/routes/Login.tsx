import { useState } from 'react';
import { Link, useNavigate } from 'react-router-dom';
import { API_CONFIG } from '@/config/api';
import { useAuth } from '@/contexts/AuthContext';
import AuthCard from '@/components/auth/AuthCard';
import FormField from '@/components/auth/FormField';
import Button from '@/components/ui/Button';
import ErrorMessage from '@/components/ui/ErrorMessage';

export default function Login() {
  const [email, setEmail] = useState('');
  const [password, setPassword] = useState('');
  const [error, setError] = useState('');
  const [isLoading, setIsLoading] = useState(false);
  const navigate = useNavigate();
  const { checkAuth } = useAuth();

  // Email validation function
  const validateEmail = (email: string): boolean => {
    const emailRegex = /^[^\s@]+@[^\s@]+\.[^\s@]+$/;
    return emailRegex.test(email.trim());
  };

  // Form validation
  const validateForm = (): string | null => {
    const trimmedEmail = email.trim();
    const trimmedPassword = password.trim();

    if (!trimmedEmail) {
      return 'Email address is required.';
    }

    if (!validateEmail(trimmedEmail)) {
      return 'Please enter a valid email address.';
    }

    if (!trimmedPassword) {
      return 'Password is required.';
    }

    if (trimmedPassword.length < 6) {
      return 'Password must be at least 6 characters long.';
    }

    return null;
  };

  const handleSubmit = async (e: React.FormEvent) => {
    e.preventDefault();
    setError('');

    // Client-side validation
    const validationError = validateForm();
    if (validationError) {
      setError(validationError);
      return;
    }

    setIsLoading(true);

    try {
      const response = await fetch(`${API_CONFIG.BASE_URL}/api/v1/auth/login`, {
        method: 'POST',
        headers: {
          'accept': 'application/json',
          'Content-Type': 'application/json',
        },
        credentials: 'include', // IMPORTANT: Include cookies
        body: JSON.stringify({
          email: email.trim(),
          password: password.trim()
        }),
        credentials: 'include'
      });

      if (response.status === 200) {
        // Handle successful login
        const data = await response.json();
<<<<<<< HEAD
        
=======

>>>>>>> 322ca345
        // Store user information if provided
        if (data.user) {
          localStorage.setItem('flowo_user', JSON.stringify(data.user));
        } else if (data.email) {
          // Create user object from response data
          const userData = {
            id: data.id || '',
            email: data.email,
            firstName: data.firstName || data.first_name || '',
            lastName: data.lastName || data.last_name || '',
            createdAt: data.createdAt || data.created_at || new Date().toISOString()
          };
          localStorage.setItem('flowo_user', JSON.stringify(userData));
        }

        // Update auth state by calling checkAuth to refresh the context
        await checkAuth();

        // Navigate to dashboard or home page
        navigate('/');
      } else if (response.status === 400) {
        // Handle bad request
        try {
          const errorData = await response.json();
          setError(errorData.message || errorData.error || 'Invalid request. Please check your input.');
        } catch {
          setError('Invalid request. Please check your email and password.');
        }
      } else if (response.status === 401) {
        // Handle unauthorized (invalid credentials)
        try {
          const errorData = await response.json();
          setError(errorData.message || errorData.error || 'Invalid email or password. Please try again.');
        } catch {
          setError('Invalid email or password. Please try again.');
        }
      } else if (response.status === 422) {
        // Handle validation errors
        try {
          const errorData = await response.json();
          if (errorData.errors && Array.isArray(errorData.errors)) {
            setError(errorData.errors.join(', '));
          } else {
            setError(errorData.message || errorData.error || 'Validation failed. Please check your input.');
          }
        } catch {
          setError('Validation failed. Please check your input.');
        }
      } else if (response.status === 500) {
        // Handle server error
        setError('Server error. Please try again later.');
      } else {
        // Handle other status codes
        try {
          const errorData = await response.json();
          setError(errorData.message || errorData.error || 'An unexpected error occurred. Please try again.');
        } catch {
          setError('An unexpected error occurred. Please try again.');
        }
      }
    } catch (error) {
      // Handle network errors
      console.error('Network error:', error);
      setError('Unable to connect to the server. Please check your internet connection and try again.');
    } finally {
      setIsLoading(false);
    }
  };

  return (
    <AuthCard>
      <div className="text-center">
        {/* Icon Circle */}
        <div className="w-16 h-16 bg-[#e8f5d8] rounded-full flex items-center justify-center mx-auto mb-6">
          <svg className="w-8 h-8 text-[#2d5016]" fill="none" stroke="currentColor" viewBox="0 0 24 24">
            <path strokeLinecap="round" strokeLinejoin="round" strokeWidth={2} d="M16 7a4 4 0 11-8 0 4 4 0 018 0zM12 14a7 7 0 00-7 7h14a7 7 0 00-7-7z" />
          </svg>
        </div>

        {/* Heading */}
        <h1 className="text-[#2d5016] font-bold text-3xl mb-4">
          Welcome Back
        </h1>

        {/* Description */}
        <p className="text-[#666666] text-lg leading-7 mb-8 text-center">
          Sign in to your account to continue exploring beautiful flowers.
        </p>
      </div>

      {/* Error Message */}
      {error && (
        <ErrorMessage 
          message={error} 
          onClose={() => setError('')}
        />
      )}

      {/* Form */}
      <form onSubmit={handleSubmit}>
        <FormField
          label="Email Address"
          type="email"
          placeholder="Enter your email address"
          value={email}
          onChange={setEmail}
          required
        />

        <FormField
          label="Password"
          type="password"
          placeholder="Enter your password"
          value={password}
          onChange={setPassword}
          required
        />

        <div className="flex justify-between items-center mb-6">
          <label className="flex items-center">
            <input type="checkbox" className="mr-2" />
            <span className="text-sm text-[#666666]">Remember me</span>
          </label>
          <Link to="/forgot-password" className="text-sm text-[#2d5016] hover:underline">
            Forgot Password?
          </Link>
        </div>

        <Button
          type="submit"
          disabled={isLoading}
          className="w-full bg-[#2d5016] hover:bg-[#1e3a0f] text-white text-lg py-3 px-6 mb-6"
        >
          {isLoading ? 'Signing In...' : 'Sign In'}
        </Button>

        {/* Sign Up Link */}
        <div className="text-center">
          <span className="text-[#666666] text-sm">Don't have an account? </span>
          <Link to="/register" className="text-[#2d5016] font-medium text-sm hover:underline">
            Sign Up
          </Link>
        </div>
      </form>
    </AuthCard>
  );
}<|MERGE_RESOLUTION|>--- conflicted
+++ resolved
@@ -65,7 +65,6 @@
           'accept': 'application/json',
           'Content-Type': 'application/json',
         },
-        credentials: 'include', // IMPORTANT: Include cookies
         body: JSON.stringify({
           email: email.trim(),
           password: password.trim()
@@ -76,11 +75,7 @@
       if (response.status === 200) {
         // Handle successful login
         const data = await response.json();
-<<<<<<< HEAD
-        
-=======
-
->>>>>>> 322ca345
+
         // Store user information if provided
         if (data.user) {
           localStorage.setItem('flowo_user', JSON.stringify(data.user));
