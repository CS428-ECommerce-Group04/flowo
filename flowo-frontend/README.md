<<<<<<< HEAD
# `next` recipe

The `next` recipe showcases one of the most powerful ways to implement Puck using to provide an authoring tool for any route in your Next app.

## Demonstrates

- Next.js App Router implementation
- JSON database implementation with HTTP API
- Catch-all routes to use puck for any route on the platform
- Incremental static regeneration (ISR) for all Puck pages

## Usage

Run the generator and enter `next` when prompted

```
npx create-puck-app my-app
```

Start the server

```
yarn dev
```

Navigate to the homepage at https://localhost:3000. To edit the homepage, access the Puck editor at https://localhost:3000/edit.

You can do this for any route on the application, **even if the page doesn't exist**. For example, visit https://localhost:3000/hello/world and you'll receive a 404. You can author and publish a page by visiting https://localhost:3000/hello/world/edit. After publishing, go back to the original URL to see your page.

## Using this recipe

To adopt this recipe you will need to:

- **IMPORTANT** Add authentication to `/edit` routes. This can be done by modifying the example API routes in `/app/puck/api/route.ts` and server component in `/app/puck/[...puckPath]/page.tsx`. **If you don't do this, Puck will be completely public.**
- Integrate your database into the API calls in `/app/puck/api/route.ts`
- Implement a custom puck configuration in `puck.config.tsx`

By default, this recipe will generate static pages by setting `dynamic` to [`force-static`](https://nextjs.org/docs/app/api-reference/file-conventions/route-segment-config#dynamic) in the `/app/[...puckPath]/page.tsx`. This will strip headers and cookies. If you need dynamic pages, you can delete this.
=======
# React + TypeScript + Vite

This template provides a minimal setup to get React working in Vite with HMR and some ESLint rules.

Currently, two official plugins are available:

- [@vitejs/plugin-react](https://github.com/vitejs/vite-plugin-react/blob/main/packages/plugin-react) uses [Babel](https://babeljs.io/) for Fast Refresh
- [@vitejs/plugin-react-swc](https://github.com/vitejs/vite-plugin-react/blob/main/packages/plugin-react-swc) uses [SWC](https://swc.rs/) for Fast Refresh

## Expanding the ESLint configuration

If you are developing a production application, we recommend updating the configuration to enable type-aware lint rules:

```js
export default tseslint.config([
  globalIgnores(['dist']),
  {
    files: ['**/*.{ts,tsx}'],
    extends: [
      // Other configs...

      // Remove tseslint.configs.recommended and replace with this
      ...tseslint.configs.recommendedTypeChecked,
      // Alternatively, use this for stricter rules
      ...tseslint.configs.strictTypeChecked,
      // Optionally, add this for stylistic rules
      ...tseslint.configs.stylisticTypeChecked,

      // Other configs...
    ],
    languageOptions: {
      parserOptions: {
        project: ['./tsconfig.node.json', './tsconfig.app.json'],
        tsconfigRootDir: import.meta.dirname,
      },
      // other options...
    },
  },
])
```

You can also install [eslint-plugin-react-x](https://github.com/Rel1cx/eslint-react/tree/main/packages/plugins/eslint-plugin-react-x) and [eslint-plugin-react-dom](https://github.com/Rel1cx/eslint-react/tree/main/packages/plugins/eslint-plugin-react-dom) for React-specific lint rules:

```js
// eslint.config.js
import reactX from 'eslint-plugin-react-x'
import reactDom from 'eslint-plugin-react-dom'

export default tseslint.config([
  globalIgnores(['dist']),
  {
    files: ['**/*.{ts,tsx}'],
    extends: [
      // Other configs...
      // Enable lint rules for React
      reactX.configs['recommended-typescript'],
      // Enable lint rules for React DOM
      reactDom.configs.recommended,
    ],
    languageOptions: {
      parserOptions: {
        project: ['./tsconfig.node.json', './tsconfig.app.json'],
        tsconfigRootDir: import.meta.dirname,
      },
      // other options...
    },
  },
])
```
>>>>>>> 8771bd70
<|MERGE_RESOLUTION|>--- conflicted
+++ resolved
@@ -1,43 +1,3 @@
-<<<<<<< HEAD
-# `next` recipe
-
-The `next` recipe showcases one of the most powerful ways to implement Puck using to provide an authoring tool for any route in your Next app.
-
-## Demonstrates
-
-- Next.js App Router implementation
-- JSON database implementation with HTTP API
-- Catch-all routes to use puck for any route on the platform
-- Incremental static regeneration (ISR) for all Puck pages
-
-## Usage
-
-Run the generator and enter `next` when prompted
-
-```
-npx create-puck-app my-app
-```
-
-Start the server
-
-```
-yarn dev
-```
-
-Navigate to the homepage at https://localhost:3000. To edit the homepage, access the Puck editor at https://localhost:3000/edit.
-
-You can do this for any route on the application, **even if the page doesn't exist**. For example, visit https://localhost:3000/hello/world and you'll receive a 404. You can author and publish a page by visiting https://localhost:3000/hello/world/edit. After publishing, go back to the original URL to see your page.
-
-## Using this recipe
-
-To adopt this recipe you will need to:
-
-- **IMPORTANT** Add authentication to `/edit` routes. This can be done by modifying the example API routes in `/app/puck/api/route.ts` and server component in `/app/puck/[...puckPath]/page.tsx`. **If you don't do this, Puck will be completely public.**
-- Integrate your database into the API calls in `/app/puck/api/route.ts`
-- Implement a custom puck configuration in `puck.config.tsx`
-
-By default, this recipe will generate static pages by setting `dynamic` to [`force-static`](https://nextjs.org/docs/app/api-reference/file-conventions/route-segment-config#dynamic) in the `/app/[...puckPath]/page.tsx`. This will strip headers and cookies. If you need dynamic pages, you can delete this.
-=======
 # React + TypeScript + Vite
 
 This template provides a minimal setup to get React working in Vite with HMR and some ESLint rules.
@@ -106,5 +66,4 @@
     },
   },
 ])
-```
->>>>>>> 8771bd70
+```