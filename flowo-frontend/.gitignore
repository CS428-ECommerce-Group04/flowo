# See https://help.github.com/articles/ignoring-files/ for more about ignoring files.

# dependencies
/node_modules
/.pnp
.pnp.js

# testing
/coverage

# next.js
/.next/
/out/

# production
/build

# misc
.DS_Store
*.pem

# debug
npm-debug.log*
yarn-debug.log*
yarn-error.log*
<<<<<<< HEAD

# local env files
.env.local
.env.development.local
.env.test.local
.env.production.local

# vercel
.vercel

.env
=======
pnpm-debug.log*
lerna-debug.log*

node_modules
dist
dist-ssr
*.local

# Editor directories and files
.vscode/*
!.vscode/extensions.json
.idea
.DS_Store
*.suo
*.ntvs*
*.njsproj
*.sln
*.sw?
>>>>>>> 8771bd70
<|MERGE_RESOLUTION|>--- conflicted
+++ resolved
@@ -1,41 +1,9 @@
-# See https://help.github.com/articles/ignoring-files/ for more about ignoring files.
-
-# dependencies
-/node_modules
-/.pnp
-.pnp.js
-
-# testing
-/coverage
-
-# next.js
-/.next/
-/out/
-
-# production
-/build
-
-# misc
-.DS_Store
-*.pem
-
-# debug
+# Logs
+logs
+*.log
 npm-debug.log*
 yarn-debug.log*
 yarn-error.log*
-<<<<<<< HEAD
-
-# local env files
-.env.local
-.env.development.local
-.env.test.local
-.env.production.local
-
-# vercel
-.vercel
-
-.env
-=======
 pnpm-debug.log*
 lerna-debug.log*
 
@@ -53,5 +21,4 @@
 *.ntvs*
 *.njsproj
 *.sln
-*.sw?
->>>>>>> 8771bd70
+*.sw?