{
  "name": "frontend",
  "private": true,
  "version": "0.0.0",
  "type": "module",
  "scripts": {
    "dev": "vite",
    "build": "tsc -b && vite build",
    "lint": "eslint .",
    "preview": "vite preview"
  },
  "dependencies": {
<<<<<<< HEAD
    "lucide-react": "^0.541.0",
    "node": "^24.5.0",
    "react": "^19.1.0",
    "react-dom": "^19.1.0",
    "react-markdown": "^10.1.0",
=======
    "@headlessui/react": "^2.2.7",
    "node": "^24.5.0",
    "react": "^19.1.0",
    "react-dom": "^19.1.0",
    "react-is": "^19.1.1",
>>>>>>> 11ea347d
    "react-router-dom": "^7.7.1",
    "recharts": "^3.1.2",
    "zustand": "^5.0.7"
  },
  "devDependencies": {
    "@eslint/js": "^9.30.1",
    "@types/node": "^24.1.0",
    "@types/react": "^19.1.8",
    "@types/react-dom": "^19.1.6",
    "@vitejs/plugin-react": "^4.6.0",
    "autoprefixer": "^10.4.21",
    "eslint": "^9.30.1",
    "eslint-plugin-react-hooks": "^5.2.0",
    "eslint-plugin-react-refresh": "^0.4.20",
    "globals": "^16.3.0",
    "postcss": "^8.5.6",
    "tailwind-merge": "^3.3.1",
    "tailwindcss": "^3.4.17",
    "typescript": "~5.8.3",
    "typescript-eslint": "^8.35.1",
    "vite": "^7.0.4"
  },
  "packageManager": "yarn@1.22.22+sha512.a6b2f7906b721bba3d67d4aff083df04dad64c399707841b7acf00f6b133b7ac24255f2652fa22ae3534329dc6180534e98d17432037ff6fd140556e2bb3137e"
}<|MERGE_RESOLUTION|>--- conflicted
+++ resolved
@@ -10,19 +10,13 @@
     "preview": "vite preview"
   },
   "dependencies": {
-<<<<<<< HEAD
+    "@headlessui/react": "^2.2.7",
     "lucide-react": "^0.541.0",
     "node": "^24.5.0",
+    "react-is": "^19.1.1",
     "react": "^19.1.0",
     "react-dom": "^19.1.0",
     "react-markdown": "^10.1.0",
-=======
-    "@headlessui/react": "^2.2.7",
-    "node": "^24.5.0",
-    "react": "^19.1.0",
-    "react-dom": "^19.1.0",
-    "react-is": "^19.1.1",
->>>>>>> 11ea347d
     "react-router-dom": "^7.7.1",
     "recharts": "^3.1.2",
     "zustand": "^5.0.7"
